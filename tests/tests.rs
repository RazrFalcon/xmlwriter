--- conflicted
+++ resolved
@@ -588,11 +588,7 @@
 }
 
 #[test]
-<<<<<<< HEAD
-fn write_preserve_text_01() -> io::Result<()> {
-    let mut w = XmlWriter::new(Vec::<u8>::new(), Options::default());
-=======
-fn write_text_cdata() {
+fn write_text_cdata() -> io::Result<()> {
     let mut w = XmlWriter::new(Options::default());
     w.start_element("script");
     w.write_cdata_text("function cmp(a,b) { return (a<b)?-1:(a>b)?1:0; }");
@@ -604,9 +600,8 @@
 }
 
 #[test]
-fn write_preserve_text_01() {
-    let mut w = XmlWriter::new(Options::default());
->>>>>>> 9912b2ac
+fn write_preserve_text_01() -> io::Result<()> {
+    let mut w = XmlWriter::new(Vec::<u8>::new(), Options::default());
     w.set_preserve_whitespaces(true);
     w.start_element("p")?;
     w.write_text("text")?;
