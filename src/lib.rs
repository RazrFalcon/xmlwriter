--- conflicted
+++ resolved
@@ -153,14 +153,8 @@
     CData
 }
 
-<<<<<<< HEAD
 struct DepthData<'a> {
     element_name: Option<&'a str>,
-=======
-#[derive(Clone, Debug)]
-struct DepthData {
-    range: Range<usize>,
->>>>>>> 9912b2ac
     has_children: bool,
 }
 
@@ -253,7 +247,7 @@
 }
 
 /// An XML writer.
-<<<<<<< HEAD
+#[derive(Clone, Debug)]
 pub struct XmlWriter<'a, W: Write> {
     // When you control what you're writing enough that you know the bytes are already escaped or
     // don't need escaping at all, then use fmt_writer.writer.write_all()?; directly. Otherwise,
@@ -261,11 +255,6 @@
     // fmt_writer.write_str()?; if you are only printing a string directly without formatting, but
     // still want escaping to be done.
     fmt_writer: FmtWriter<W>,
-=======
-#[derive(Clone, Debug)]
-pub struct XmlWriter {
-    buf: Vec<u8>,
->>>>>>> 9912b2ac
     state: State,
     preserve_whitespaces: bool,
     depth_stack: Vec<DepthData<'a>>,
@@ -572,15 +561,9 @@
 
     /// Writes a text node.
     ///
-<<<<<<< HEAD
-    /// See `write_text_fmt()` for details.
+    /// See [`write_text_fmt()`] for details.
     pub fn write_text<T: Display + ?Sized>(&mut self, text: &T) -> io::Result<()> {
         self.write_text_fmt(format_args!("{}", text))
-=======
-    /// See [`write_text_fmt()`] for details.
-    pub fn write_text(&mut self, text: &str) {
-        self.write_text_fmt(format_args!("{}", text));
->>>>>>> 9912b2ac
     }
 
     /// Writes a formatted text node.
@@ -590,14 +573,43 @@
     /// # Panics
     ///
     /// - When called not after `start_element()`.
-<<<<<<< HEAD
     #[inline(never)]
     pub fn write_text_fmt(&mut self, fmt: fmt::Arguments) -> io::Result<()> {
-=======
-    pub fn write_text_fmt(&mut self, fmt: fmt::Arguments) {
-        self.write_text_fmt_impl(fmt, false);
-    }
-
+        if self.state == State::Empty || self.depth_stack.is_empty() {
+            panic!("must be called after start_element()");
+        }
+
+        if self.state == State::Attributes {
+            self.write_open_element()?;
+        }
+
+        if cdata && self.state != State::CData {
+            self.push_str("<![CDATA[");
+        }
+
+        if self.state != State::Empty {
+            self.write_new_line()?;
+        }
+
+        self.write_node_indent()?;
+
+        self.fmt_writer.escape = Some(Escape::Text);
+        self.fmt_writer
+            .write_fmt(fmt)
+            .map_err(|_| self.fmt_writer.take_err())?;
+
+        if self.state == State::Attributes {
+            self.depth_stack.push(DepthData {
+                element_name: None,
+                has_children: false,
+            });
+        }
+        
+        self.state = if cdata { State::CData } else { State::Document };
+
+        Ok(())
+    }
+  
     /// Writes text inside a `<![CDATA[ ... ]]>` node.
     /// 
     /// # Panics
@@ -611,57 +623,6 @@
         self.write_text_fmt_impl(format_args!("{}", text), true)
     }
 
-    #[inline(never)]
-    fn write_text_fmt_impl(&mut self, fmt: fmt::Arguments, cdata: bool) {
->>>>>>> 9912b2ac
-        if self.state == State::Empty || self.depth_stack.is_empty() {
-            panic!("must be called after start_element()");
-        }
-
-        if self.state == State::Attributes {
-            self.write_open_element()?;
-        }
-
-        if cdata && self.state != State::CData {
-            self.push_str("<![CDATA[");
-        }
-
-        if self.state != State::Empty {
-            self.write_new_line()?;
-        }
-
-        self.write_node_indent()?;
-
-<<<<<<< HEAD
-        self.fmt_writer.escape = Some(Escape::Text);
-        self.fmt_writer
-            .write_fmt(fmt)
-            .map_err(|_| self.fmt_writer.take_err())?;
-=======
-        let start = self.buf.len();
-        self.buf.write_fmt(fmt).unwrap();
-        if !cdata {
-            self.escape_text(start);
-        }
->>>>>>> 9912b2ac
-
-        if self.state == State::Attributes {
-            self.depth_stack.push(DepthData {
-                element_name: None,
-                has_children: false,
-            });
-        }
-
-<<<<<<< HEAD
-        self.state = State::Document;
-=======
-        self.state = if cdata { State::CData } else { State::Document };
-    }
->>>>>>> 9912b2ac
-
-        Ok(())
-    }
-
     /// Closes an open element.
     #[inline(never)]
     pub fn end_element(&mut self) -> io::Result<()> {
@@ -671,16 +632,12 @@
                     self.write_new_line()?;
                     self.write_node_indent()?;
                 }
-
-<<<<<<< HEAD
+                
+                if self.state == State::CData {
+                    self.fmt_writer.writer.write_all("]]>")?;
+                }
+
                 self.fmt_writer.writer.write_all(b"</")?;
-=======
-                if self.state == State::CData {
-                    self.push_str("]]>");
-                }
-
-                self.push_str("</");
->>>>>>> 9912b2ac
 
                 // Write the previous opening element name as closing element now.
                 self.fmt_writer.writer.write_all(
